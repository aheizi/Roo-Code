import {
	ProviderName,
	ModelInfo,
	anthropicModels,
	bedrockModels,
	deepSeekModels,
	geminiModels,
	mistralModels,
	openAiNativeModels,
	vertexModels,
	xaiModels,
	groqModels,
	chutesModels,
} from "@roo/shared/api"

export { REASONING_MODELS, PROMPT_CACHING_MODELS } from "@roo/shared/api"

export { AWS_REGIONS } from "@roo/shared/aws_regions"

export const MODELS_BY_PROVIDER: Partial<Record<ProviderName, Record<string, ModelInfo>>> = {
	anthropic: anthropicModels,
	bedrock: bedrockModels,
	deepseek: deepSeekModels,
	gemini: geminiModels,
	mistral: mistralModels,
	"openai-native": openAiNativeModels,
	vertex: vertexModels,
	xai: xaiModels,
	groq: groqModels,
	chutes: chutesModels,
}

export const PROVIDERS = [
	{ value: "openrouter", label: "OpenRouter" },
	{ value: "anthropic", label: "Anthropic" },
	{ value: "gemini", label: "Google Gemini" },
	{ value: "deepseek", label: "DeepSeek" },
	{ value: "openai-native", label: "OpenAI" },
	{ value: "openai", label: "OpenAI Compatible" },
	{ value: "vertex", label: "GCP Vertex AI" },
	{ value: "bedrock", label: "Amazon Bedrock" },
	{ value: "glama", label: "Glama" },
	{ value: "vscode-lm", label: "VS Code LM API" },
	{ value: "mistral", label: "Mistral" },
	{ value: "lmstudio", label: "LM Studio" },
	{ value: "ollama", label: "Ollama" },
	{ value: "unbound", label: "Unbound" },
	{ value: "requesty", label: "Requesty" },
	{ value: "human-relay", label: "Human Relay" },
<<<<<<< HEAD
	{ value: "xai", label: "xAI (Grok)" },
=======
	{ value: "xai", label: "xAI" },
>>>>>>> 0bf24ee7
	{ value: "groq", label: "Groq" },
	{ value: "chutes", label: "Chutes AI" },
].sort((a, b) => a.label.localeCompare(b.label))

export const VERTEX_REGIONS = [
	{ value: "us-east5", label: "us-east5" },
	{ value: "us-central1", label: "us-central1" },
	{ value: "europe-west1", label: "europe-west1" },
	{ value: "europe-west4", label: "europe-west4" },
	{ value: "asia-southeast1", label: "asia-southeast1" },
]<|MERGE_RESOLUTION|>--- conflicted
+++ resolved
@@ -1,5 +1,5 @@
 import {
-	ProviderName,
+	ApiProvider,
 	ModelInfo,
 	anthropicModels,
 	bedrockModels,
@@ -17,7 +17,7 @@
 
 export { AWS_REGIONS } from "@roo/shared/aws_regions"
 
-export const MODELS_BY_PROVIDER: Partial<Record<ProviderName, Record<string, ModelInfo>>> = {
+export const MODELS_BY_PROVIDER: Partial<Record<ApiProvider, Record<string, ModelInfo>>> = {
 	anthropic: anthropicModels,
 	bedrock: bedrockModels,
 	deepseek: deepSeekModels,
@@ -47,11 +47,7 @@
 	{ value: "unbound", label: "Unbound" },
 	{ value: "requesty", label: "Requesty" },
 	{ value: "human-relay", label: "Human Relay" },
-<<<<<<< HEAD
-	{ value: "xai", label: "xAI (Grok)" },
-=======
 	{ value: "xai", label: "xAI" },
->>>>>>> 0bf24ee7
 	{ value: "groq", label: "Groq" },
 	{ value: "chutes", label: "Chutes AI" },
 ].sort((a, b) => a.label.localeCompare(b.label))
