--- conflicted
+++ resolved
@@ -74,8 +74,7 @@
 		<Tab>
 			<TabHeader className="flex flex-col gap-2">
 				<div className="flex justify-between items-center">
-<<<<<<< HEAD
-					<h3 className="text-vscode-foreground m-0">History</h3>
+					<h3 className="text-vscode-foreground m-0">{t("history:history")}</h3>
 					<div className="flex gap-2">
 						<VSCodeButton
 							appearance={isSelectionMode ? "primary" : "secondary"}
@@ -86,12 +85,8 @@
 							/>
 							{isSelectionMode ? "Exit Selection" : "Selection Mode"}
 						</VSCodeButton>
-						<VSCodeButton onClick={onDone}>Done</VSCodeButton>
+						<VSCodeButton onClick={onDone}>{t("history:done")}</VSCodeButton>
 					</div>
-=======
-					<h3 className="text-vscode-foreground m-0">{t("history:history")}</h3>
-					<VSCodeButton onClick={onDone}>{t("history:done")}</VSCodeButton>
->>>>>>> ca1d18d4
 				</div>
 				<div className="flex flex-col gap-2">
 					<VSCodeTextField
@@ -196,7 +191,6 @@
 										onClick={(e) => {
 											e.stopPropagation()
 										}}>
-<<<<<<< HEAD
 										<VSCodeCheckbox
 											checked={selectedTaskIds.includes(item.id)}
 											onChange={(e) =>
@@ -205,17 +199,6 @@
 										/>
 									</div>
 								)}
-=======
-										{formatDate(item.ts)}
-									</span>
-									<div className="flex flex-row">
-										<Button
-											variant="ghost"
-											size="sm"
-											title={t("history:deleteTaskTitle")}
-											onClick={(e) => {
-												e.stopPropagation()
->>>>>>> ca1d18d4
 
 								<div className="flex-1">
 									<div className="flex justify-between items-center">
@@ -227,7 +210,7 @@
 												<Button
 													variant="ghost"
 													size="sm"
-													title="Delete Task (Shift + Click to skip confirmation)"
+													title={t("history:deleteTaskTitle")}
 													onClick={(e) => {
 														e.stopPropagation()
 
@@ -268,19 +251,7 @@
 												justifyContent: "space-between",
 												alignItems: "center",
 											}}>
-<<<<<<< HEAD
 											<div
-=======
-											<span
-												style={{
-													fontWeight: 500,
-													color: "var(--vscode-descriptionForeground)",
-												}}>
-												{t("history:tokensLabel")}
-											</span>
-											<span
-												data-testid="tokens-in"
->>>>>>> ca1d18d4
 												style={{
 													display: "flex",
 													alignItems: "center",
@@ -292,7 +263,7 @@
 														fontWeight: 500,
 														color: "var(--vscode-descriptionForeground)",
 													}}>
-													Tokens:
+													{t("history:tokensLabel")}
 												</span>
 												<span
 													data-testid="tokens-in"
@@ -339,48 +310,9 @@
 											)}
 										</div>
 
-<<<<<<< HEAD
 										{!!item.cacheWrites && (
 											<div
 												data-testid="cache-container"
-=======
-									{!!item.cacheWrites && (
-										<div
-											data-testid="cache-container"
-											style={{
-												display: "flex",
-												alignItems: "center",
-												gap: "4px",
-												flexWrap: "wrap",
-											}}>
-											<span
-												style={{
-													fontWeight: 500,
-													color: "var(--vscode-descriptionForeground)",
-												}}>
-												{t("history:cacheLabel")}
-											</span>
-											<span
-												data-testid="cache-writes"
-												style={{
-													display: "flex",
-													alignItems: "center",
-													gap: "3px",
-													color: "var(--vscode-descriptionForeground)",
-												}}>
-												<i
-													className="codicon codicon-database"
-													style={{
-														fontSize: "12px",
-														fontWeight: "bold",
-														marginBottom: "-1px",
-													}}
-												/>
-												+{formatLargeNumber(item.cacheWrites || 0)}
-											</span>
-											<span
-												data-testid="cache-reads"
->>>>>>> ca1d18d4
 												style={{
 													display: "flex",
 													alignItems: "center",
@@ -392,8 +324,7 @@
 														fontWeight: 500,
 														color: "var(--vscode-descriptionForeground)",
 													}}>
-<<<<<<< HEAD
-													Cache:
+													{t("history:cacheLabel")}
 												</span>
 												<span
 													data-testid="cache-writes"
@@ -412,9 +343,6 @@
 														}}
 													/>
 													+{formatLargeNumber(item.cacheWrites || 0)}
-=======
-													{t("history:apiCostLabel")}
->>>>>>> ca1d18d4
 												</span>
 												<span
 													data-testid="cache-reads"
@@ -451,7 +379,7 @@
 															fontWeight: 500,
 															color: "var(--vscode-descriptionForeground)",
 														}}>
-														API Cost:
+														{t("history:apiCostLabel")}
 													</span>
 													<span style={{ color: "var(--vscode-descriptionForeground)" }}>
 														${item.totalCost?.toFixed(4)}
