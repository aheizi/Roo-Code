import React, { memo, useState } from "react"
import { DeleteTaskDialog } from "./DeleteTaskDialog"
import { BatchDeleteTaskDialog } from "./BatchDeleteTaskDialog"
import prettyBytes from "pretty-bytes"
import { Virtuoso } from "react-virtuoso"
import {
	VSCodeButton,
	VSCodeTextField,
	VSCodeRadioGroup,
	VSCodeRadio,
	VSCodeCheckbox,
} from "@vscode/webview-ui-toolkit/react"

import { vscode } from "@/utils/vscode"
import { formatLargeNumber, formatDate } from "@/utils/format"
import { cn } from "@/lib/utils"
import { Button } from "@/components/ui"
import { useAppTranslation } from "@/i18n/TranslationContext"

import { Tab, TabContent, TabHeader } from "../common/Tab"
import { useTaskSearch } from "./useTaskSearch"
import { ExportButton } from "./ExportButton"
import { CopyButton } from "./CopyButton"

type HistoryViewProps = {
	onDone: () => void
}

type SortOption = "newest" | "oldest" | "mostExpensive" | "mostTokens" | "mostRelevant"

const HistoryView = ({ onDone }: HistoryViewProps) => {
	const { tasks, searchQuery, setSearchQuery, sortOption, setSortOption, setLastNonRelevantSort } = useTaskSearch()
	const { t } = useAppTranslation()

	const [deleteTaskId, setDeleteTaskId] = useState<string | null>(null)
	const [isSelectionMode, setIsSelectionMode] = useState(false)
	const [selectedTaskIds, setSelectedTaskIds] = useState<string[]>([])
	const [showBatchDeleteDialog, setShowBatchDeleteDialog] = useState<boolean>(false)

	// Toggle selection mode
	const toggleSelectionMode = () => {
		setIsSelectionMode(!isSelectionMode)
		if (isSelectionMode) {
			setSelectedTaskIds([])
		}
	}

	// Toggle selection for a single task
	const toggleTaskSelection = (taskId: string, isSelected: boolean) => {
		if (isSelected) {
			setSelectedTaskIds((prev) => [...prev, taskId])
		} else {
			setSelectedTaskIds((prev) => prev.filter((id) => id !== taskId))
		}
	}

	// Toggle select all tasks
	const toggleSelectAll = (selectAll: boolean) => {
		if (selectAll) {
			setSelectedTaskIds(tasks.map((task) => task.id))
		} else {
			setSelectedTaskIds([])
		}
	}

	// Handle batch delete button click
	const handleBatchDelete = () => {
		if (selectedTaskIds.length > 0) {
			setShowBatchDeleteDialog(true)
		}
	}

	return (
		<Tab>
			<TabHeader className="flex flex-col gap-2">
				<div className="flex justify-between items-center">
					<h3 className="text-vscode-foreground m-0">{t("history:history")}</h3>
					<div className="flex gap-2">
						<VSCodeButton
							appearance={isSelectionMode ? "primary" : "secondary"}
							onClick={toggleSelectionMode}
							title={
								isSelectionMode
									? `${t("history:exitSelectionMode")}`
									: `${t("history:enterSelectionMode")}`
							}>
							<span
								className={`codicon ${isSelectionMode ? "codicon-check-all" : "codicon-checklist"}`}
							/>
							{isSelectionMode ? t("history:exitSelection") : t("history:selectionMode")}
						</VSCodeButton>
						<VSCodeButton onClick={onDone}>{t("history:done")}</VSCodeButton>
					</div>
				</div>
				<div className="flex flex-col gap-2">
					<VSCodeTextField
						style={{ width: "100%" }}
						placeholder={t("history:searchPlaceholder")}
						value={searchQuery}
						data-testid="history-search-input"
						onInput={(e) => {
							const newValue = (e.target as HTMLInputElement)?.value
							setSearchQuery(newValue)
							if (newValue && !searchQuery && sortOption !== "mostRelevant") {
								setLastNonRelevantSort(sortOption)
								setSortOption("mostRelevant")
							}
						}}>
						<div
							slot="start"
							className="codicon codicon-search"
							style={{ fontSize: 13, marginTop: 2.5, opacity: 0.8 }}
						/>
						{searchQuery && (
							<div
								className="input-icon-button codicon codicon-close"
								aria-label="Clear search"
								onClick={() => setSearchQuery("")}
								slot="end"
								style={{
									display: "flex",
									justifyContent: "center",
									alignItems: "center",
									height: "100%",
								}}
							/>
						)}
					</VSCodeTextField>
					<VSCodeRadioGroup
						style={{ display: "flex", flexWrap: "wrap" }}
						value={sortOption}
						role="radiogroup"
						onChange={(e) => setSortOption((e.target as HTMLInputElement).value as SortOption)}>
						<VSCodeRadio value="newest" data-testid="radio-newest">
							{t("history:newest")}
						</VSCodeRadio>
						<VSCodeRadio value="oldest" data-testid="radio-oldest">
							{t("history:oldest")}
						</VSCodeRadio>
						<VSCodeRadio value="mostExpensive" data-testid="radio-most-expensive">
							{t("history:mostExpensive")}
						</VSCodeRadio>
						<VSCodeRadio value="mostTokens" data-testid="radio-most-tokens">
							{t("history:mostTokens")}
						</VSCodeRadio>
						<VSCodeRadio
							value="mostRelevant"
							disabled={!searchQuery}
							data-testid="radio-most-relevant"
							style={{ opacity: searchQuery ? 1 : 0.5 }}>
							{t("history:mostRelevant")}
						</VSCodeRadio>
					</VSCodeRadioGroup>

					{/* Select all control in selection mode */}
					{isSelectionMode && tasks.length > 0 && (
						<div className="flex items-center py-1 px-2 bg-vscode-editor-background rounded">
							<VSCodeCheckbox
								checked={tasks.length > 0 && selectedTaskIds.length === tasks.length}
								onChange={(e) => toggleSelectAll((e.target as HTMLInputElement).checked)}
							/>
							<span className="ml-2 text-vscode-foreground">
								{selectedTaskIds.length === tasks.length
									? t("history:deselectAll")
									: t("history:selectAll")}
							</span>
							<span className="ml-auto text-vscode-descriptionForeground text-xs">
								{t("history:selectedItems", { selected: selectedTaskIds.length, total: tasks.length })}
							</span>
						</div>
					)}
				</div>
			</TabHeader>

			<TabContent className="p-0">
				<Virtuoso
					style={{
						flexGrow: 1,
						overflowY: "scroll",
					}}
					data={tasks}
					data-testid="virtuoso-container"
					components={{
						List: React.forwardRef((props, ref) => (
							<div {...props} ref={ref} data-testid="virtuoso-item-list" />
						)),
					}}
					itemContent={(index, item) => (
						<div
							data-testid={`task-item-${item.id}`}
							key={item.id}
							className={cn("cursor-pointer", {
								"border-b border-vscode-panel-border": index < tasks.length - 1,
								"bg-vscode-list-activeSelectionBackground":
									isSelectionMode && selectedTaskIds.includes(item.id),
							})}
							onClick={(e) => {
								if (!isSelectionMode || !(e.target as HTMLElement).closest(".task-checkbox")) {
									vscode.postMessage({ type: "showTaskWithId", text: item.id })
								}
							}}>
							<div className="flex items-start p-3 gap-2">
								{/* Show checkbox in selection mode */}
								{isSelectionMode && (
									<div
										className="task-checkbox mt-1"
										onClick={(e) => {
											e.stopPropagation()
										}}>
<<<<<<< HEAD
										<VSCodeCheckbox
											checked={selectedTaskIds.includes(item.id)}
											onChange={(e) =>
												toggleTaskSelection(item.id, (e.target as HTMLInputElement).checked)
											}
										/>
									</div>
								)}
=======
										{formatDate(item.ts)}
									</span>
									<div className="flex flex-row">
										<Button
											variant="ghost"
											size="sm"
											title={t("history:deleteTaskTitle")}
											data-testid="delete-task-button"
											onClick={(e) => {
												e.stopPropagation()
>>>>>>> 8265520f

								<div className="flex-1">
									<div className="flex justify-between items-center">
										<span className="text-vscode-descriptionForeground font-medium text-sm uppercase">
											{formatDate(item.ts)}
										</span>
										<div className="flex flex-row">
											{!isSelectionMode && (
												<Button
													variant="ghost"
													size="sm"
													title={t("history:deleteTaskTitle")}
													onClick={(e) => {
														e.stopPropagation()

														if (e.shiftKey) {
															vscode.postMessage({
																type: "deleteTaskWithId",
																text: item.id,
															})
														} else {
															setDeleteTaskId(item.id)
														}
													}}>
													<span className="codicon codicon-trash" />
													{item.size && prettyBytes(item.size)}
												</Button>
											)}
										</div>
									</div>
									<div
										style={{
											fontSize: "var(--vscode-font-size)",
											color: "var(--vscode-foreground)",
											display: "-webkit-box",
											WebkitLineClamp: 3,
											WebkitBoxOrient: "vertical",
											overflow: "hidden",
											whiteSpace: "pre-wrap",
											wordBreak: "break-word",
											overflowWrap: "anywhere",
										}}
										dangerouslySetInnerHTML={{ __html: item.task }}
									/>
									<div style={{ display: "flex", flexDirection: "column", gap: "4px" }}>
										<div
											data-testid="tokens-container"
											style={{
												display: "flex",
												justifyContent: "space-between",
												alignItems: "center",
											}}>
											<div
												style={{
													display: "flex",
													alignItems: "center",
													gap: "4px",
													flexWrap: "wrap",
												}}>
												<span
													style={{
														fontWeight: 500,
														color: "var(--vscode-descriptionForeground)",
													}}>
													{t("history:tokensLabel")}
												</span>
												<span
													data-testid="tokens-in"
													style={{
														display: "flex",
														alignItems: "center",
														gap: "3px",
														color: "var(--vscode-descriptionForeground)",
													}}>
													<i
														className="codicon codicon-arrow-up"
														style={{
															fontSize: "12px",
															fontWeight: "bold",
															marginBottom: "-2px",
														}}
													/>
													{formatLargeNumber(item.tokensIn || 0)}
												</span>
												<span
													data-testid="tokens-out"
													style={{
														display: "flex",
														alignItems: "center",
														gap: "3px",
														color: "var(--vscode-descriptionForeground)",
													}}>
													<i
														className="codicon codicon-arrow-down"
														style={{
															fontSize: "12px",
															fontWeight: "bold",
															marginBottom: "-2px",
														}}
													/>
													{formatLargeNumber(item.tokensOut || 0)}
												</span>
											</div>
											{!item.totalCost && !isSelectionMode && (
												<div className="flex flex-row gap-1">
													<CopyButton itemTask={item.task} />
													<ExportButton itemId={item.id} />
												</div>
											)}
										</div>

										{!!item.cacheWrites && (
											<div
												data-testid="cache-container"
												style={{
													display: "flex",
													alignItems: "center",
													gap: "4px",
													flexWrap: "wrap",
												}}>
												<span
													style={{
														fontWeight: 500,
														color: "var(--vscode-descriptionForeground)",
													}}>
													{t("history:cacheLabel")}
												</span>
												<span
													data-testid="cache-writes"
													style={{
														display: "flex",
														alignItems: "center",
														gap: "3px",
														color: "var(--vscode-descriptionForeground)",
													}}>
													<i
														className="codicon codicon-database"
														style={{
															fontSize: "12px",
															fontWeight: "bold",
															marginBottom: "-1px",
														}}
													/>
													+{formatLargeNumber(item.cacheWrites || 0)}
												</span>
												<span
													data-testid="cache-reads"
													style={{
														display: "flex",
														alignItems: "center",
														gap: "3px",
														color: "var(--vscode-descriptionForeground)",
													}}>
													<i
														className="codicon codicon-arrow-right"
														style={{
															fontSize: "12px",
															fontWeight: "bold",
															marginBottom: 0,
														}}
													/>
													{formatLargeNumber(item.cacheReads || 0)}
												</span>
											</div>
										)}

										{!!item.totalCost && (
											<div
												style={{
													display: "flex",
													justifyContent: "space-between",
													alignItems: "center",
													marginTop: -2,
												}}>
												<div style={{ display: "flex", alignItems: "center", gap: "4px" }}>
													<span
														style={{
															fontWeight: 500,
															color: "var(--vscode-descriptionForeground)",
														}}>
														{t("history:apiCostLabel")}
													</span>
													<span style={{ color: "var(--vscode-descriptionForeground)" }}>
														${item.totalCost?.toFixed(4)}
													</span>
												</div>
												{!isSelectionMode && (
													<div className="flex flex-row gap-1">
														<CopyButton itemTask={item.task} />
														<ExportButton itemId={item.id} />
													</div>
												)}
											</div>
										)}
									</div>
								</div>
							</div>
						</div>
					)}
				/>
			</TabContent>

			{/* Fixed action bar at bottom - only shown in selection mode with selected items */}
			{isSelectionMode && selectedTaskIds.length > 0 && (
				<div className="fixed bottom-0 left-0 right-0 bg-vscode-editor-background border-t border-vscode-panel-border p-2 flex justify-between items-center">
					<div className="text-vscode-foreground">
						{t("history:selectedItems", { selected: selectedTaskIds.length, total: tasks.length })}
					</div>
					<div className="flex gap-2">
						<VSCodeButton appearance="secondary" onClick={() => setSelectedTaskIds([])}>
							{t("history:clearSelection")}
						</VSCodeButton>
						<VSCodeButton appearance="primary" onClick={handleBatchDelete}>
							{t("history:deleteSelected")}
						</VSCodeButton>
					</div>
				</div>
			)}

			{/* Delete dialog */}
			{deleteTaskId && (
				<DeleteTaskDialog taskId={deleteTaskId} onOpenChange={(open) => !open && setDeleteTaskId(null)} open />
			)}

			{/* Batch delete dialog */}
			{showBatchDeleteDialog && (
				<BatchDeleteTaskDialog
					taskIds={selectedTaskIds}
					open={showBatchDeleteDialog}
					onOpenChange={(open) => {
						if (!open) {
							setShowBatchDeleteDialog(false)
							setSelectedTaskIds([])
							setIsSelectionMode(false)
						}
					}}
				/>
			)}
		</Tab>
	)
}

export default memo(HistoryView)<|MERGE_RESOLUTION|>--- conflicted
+++ resolved
@@ -207,7 +207,6 @@
 										onClick={(e) => {
 											e.stopPropagation()
 										}}>
-<<<<<<< HEAD
 										<VSCodeCheckbox
 											checked={selectedTaskIds.includes(item.id)}
 											onChange={(e) =>
@@ -216,18 +215,6 @@
 										/>
 									</div>
 								)}
-=======
-										{formatDate(item.ts)}
-									</span>
-									<div className="flex flex-row">
-										<Button
-											variant="ghost"
-											size="sm"
-											title={t("history:deleteTaskTitle")}
-											data-testid="delete-task-button"
-											onClick={(e) => {
-												e.stopPropagation()
->>>>>>> 8265520f
 
 								<div className="flex-1">
 									<div className="flex justify-between items-center">
@@ -240,6 +227,7 @@
 													variant="ghost"
 													size="sm"
 													title={t("history:deleteTaskTitle")}
+													data-testid="delete-task-button"
 													onClick={(e) => {
 														e.stopPropagation()
 
