--- conflicted
+++ resolved
@@ -18,23 +18,8 @@
 // api
 import { ApiHandler, buildApiHandler } from "../api"
 import { ApiStream } from "../api/transform/stream"
-<<<<<<< HEAD
-import { DIFF_VIEW_URI_SCHEME, DiffViewProvider } from "../integrations/editor/DiffViewProvider"
-import { CheckpointServiceOptions, RepoPerTaskCheckpointService } from "../services/checkpoints"
-import { findToolName, formatContentBlockToMarkdown } from "../integrations/misc/export-markdown"
-import { fetchInstructionsTool } from "./tools/fetchInstructionsTool"
-import { listFilesTool } from "./tools/listFilesTool"
-import { readFileTool } from "./tools/readFileTool"
-import { ExitCodeDetails, TerminalProcess } from "../integrations/terminal/TerminalProcess"
-import { Terminal } from "../integrations/terminal/Terminal"
-import { TerminalRegistry } from "../integrations/terminal/TerminalRegistry"
-import { getTaskDirectoryPath } from "../shared/storagePathManager"
-import { UrlContentFetcher } from "../services/browser/UrlContentFetcher"
-import { listFiles } from "../services/glob/list-files"
-=======
 
 // shared
->>>>>>> b3065d2a
 import { ApiConfiguration } from "../shared/api"
 import { findLastIndex } from "../shared/array"
 import { combineApiRequests } from "../shared/combineApiRequests"
@@ -316,6 +301,7 @@
 		}
 
 		// Use storagePathManager to retrieve the task storage directory
+		const { getTaskDirectoryPath } = await import("../shared/storagePathManager")
 		return getTaskDirectoryPath(globalStoragePath, this.taskId)
 	}
 
