import * as path from "path"
import fs from "fs/promises"
import pWaitFor from "p-wait-for"
import * as vscode from "vscode"

import { ClineProvider } from "./ClineProvider"
import { Language, ApiConfigMeta } from "../../schemas"
import { changeLanguage, t } from "../../i18n"
import { ApiConfiguration } from "../../shared/api"
import { supportPrompt } from "../../shared/support-prompt"

import { checkoutDiffPayloadSchema, checkoutRestorePayloadSchema, WebviewMessage } from "../../shared/WebviewMessage"
import { checkExistKey } from "../../shared/checkExistApiConfig"
import { experimentDefault } from "../../shared/experiments"
import { Terminal } from "../../integrations/terminal/Terminal"
import { openFile, openImage } from "../../integrations/misc/open-file"
import { selectImages } from "../../integrations/misc/process-images"
import { getTheme } from "../../integrations/theme/getTheme"
import { discoverChromeHostUrl, tryChromeHostUrl } from "../../services/browser/browserDiscovery"
import { searchWorkspaceFiles } from "../../services/search/file-search"
import { fileExistsAtPath } from "../../utils/fs"
import { playSound, setSoundEnabled, setSoundVolume } from "../../utils/sound"
import { playTts, setTtsEnabled, setTtsSpeed, stopTts } from "../../utils/tts"
import { singleCompletionHandler } from "../../utils/single-completion-handler"
import { searchCommits } from "../../utils/git"
import { exportSettings, importSettings } from "../config/importExport"
import { getOpenAiModels } from "../../api/providers/openai"
import { getOllamaModels } from "../../api/providers/ollama"
import { getVsCodeLmModels } from "../../api/providers/vscode-lm"
import { getLmStudioModels } from "../../api/providers/lmstudio"
import { openMention } from "../mentions"
import { telemetryService } from "../../services/telemetry/TelemetryService"
import { TelemetrySetting } from "../../shared/TelemetrySetting"
import { getWorkspacePath } from "../../utils/path"
import { Mode, defaultModeSlug } from "../../shared/modes"
import { GlobalState } from "../../schemas"
import { getModels } from "../../api/providers/fetchers/cache"
import { generateSystemPrompt } from "./generateSystemPrompt"

const ALLOWED_VSCODE_SETTINGS = new Set(["terminal.integrated.inheritEnv"])

export const webviewMessageHandler = async (provider: ClineProvider, message: WebviewMessage) => {
	// Utility functions provided for concise get/update of global state via contextProxy API.
	const getGlobalState = <K extends keyof GlobalState>(key: K) => provider.contextProxy.getValue(key)
	const updateGlobalState = async <K extends keyof GlobalState>(key: K, value: GlobalState[K]) =>
		await provider.contextProxy.setValue(key, value)

	switch (message.type) {
		case "webviewDidLaunch":
			// Load custom modes first
			const customModes = await provider.customModesManager.getCustomModes()
			await updateGlobalState("customModes", customModes)

			provider.postStateToWebview()
			provider.workspaceTracker?.initializeFilePaths() // Don't await.

			getTheme().then((theme) => provider.postMessageToWebview({ type: "theme", text: JSON.stringify(theme) }))

			// If MCP Hub is already initialized, update the webview with
			// current server list.
			const mcpHub = provider.getMcpHub()

			if (mcpHub) {
				provider.postMessageToWebview({ type: "mcpServers", mcpServers: mcpHub.getAllServers() })
			}

			provider.providerSettingsManager
				.listConfig()
				.then(async (listApiConfig) => {
					if (!listApiConfig) {
						return
					}

					if (listApiConfig.length === 1) {
						// Check if first time init then sync with exist config.
						if (!checkExistKey(listApiConfig[0])) {
							const { apiConfiguration } = await provider.getState()

							await provider.providerSettingsManager.saveConfig(
								listApiConfig[0].name ?? "default",
								apiConfiguration,
							)

							listApiConfig[0].apiProvider = apiConfiguration.apiProvider
						}
					}

					const currentConfigName = getGlobalState("currentApiConfigName")

					if (currentConfigName) {
						if (!(await provider.providerSettingsManager.hasConfig(currentConfigName))) {
							// current config name not valid, get first config in list
							await updateGlobalState("currentApiConfigName", listApiConfig?.[0]?.name)
							if (listApiConfig?.[0]?.name) {
								const apiConfig = await provider.providerSettingsManager.loadConfig(
									listApiConfig?.[0]?.name,
								)

								await Promise.all([
									updateGlobalState("listApiConfigMeta", listApiConfig),
									provider.postMessageToWebview({ type: "listApiConfig", listApiConfig }),
									provider.updateApiConfiguration(apiConfig),
								])
								await provider.postStateToWebview()
								return
							}
						}
					}

					await Promise.all([
						await updateGlobalState("listApiConfigMeta", listApiConfig),
						await provider.postMessageToWebview({ type: "listApiConfig", listApiConfig }),
					])
				})
				.catch((error) =>
					provider.log(
						`Error list api configuration: ${JSON.stringify(error, Object.getOwnPropertyNames(error), 2)}`,
					),
				)

			// If user already opted in to telemetry, enable telemetry service
			provider.getStateToPostToWebview().then((state) => {
				const { telemetrySetting } = state
				const isOptedIn = telemetrySetting === "enabled"
				telemetryService.updateTelemetryState(isOptedIn)
			})

			provider.isViewLaunched = true
			break
		case "newTask":
			// Initializing new instance of Cline will make sure that any
			// agentically running promises in old instance don't affect our new
			// task. This essentially creates a fresh slate for the new task.
			await provider.initClineWithTask(message.text, message.images)
			break
		case "apiConfiguration":
			if (message.apiConfiguration) {
				await provider.updateApiConfiguration(message.apiConfiguration)
			}
			await provider.postStateToWebview()
			break
		case "customInstructions":
			await provider.updateCustomInstructions(message.text)
			break
		case "alwaysAllowReadOnly":
			await updateGlobalState("alwaysAllowReadOnly", message.bool ?? undefined)
			await provider.postStateToWebview()
			break
		case "alwaysAllowReadOnlyOutsideWorkspace":
			await updateGlobalState("alwaysAllowReadOnlyOutsideWorkspace", message.bool ?? undefined)
			await provider.postStateToWebview()
			break
		case "alwaysAllowWrite":
			await updateGlobalState("alwaysAllowWrite", message.bool ?? undefined)
			await provider.postStateToWebview()
			break
		case "alwaysAllowWriteOutsideWorkspace":
			await updateGlobalState("alwaysAllowWriteOutsideWorkspace", message.bool ?? undefined)
			await provider.postStateToWebview()
			break
		case "alwaysAllowExecute":
			await updateGlobalState("alwaysAllowExecute", message.bool ?? undefined)
			await provider.postStateToWebview()
			break
		case "alwaysAllowBrowser":
			await updateGlobalState("alwaysAllowBrowser", message.bool ?? undefined)
			await provider.postStateToWebview()
			break
		case "alwaysAllowMcp":
			await updateGlobalState("alwaysAllowMcp", message.bool)
			await provider.postStateToWebview()
			break
		case "alwaysAllowModeSwitch":
			await updateGlobalState("alwaysAllowModeSwitch", message.bool)
			await provider.postStateToWebview()
			break
		case "alwaysAllowSubtasks":
			await updateGlobalState("alwaysAllowSubtasks", message.bool)
			await provider.postStateToWebview()
			break
		case "askResponse":
			provider.getCurrentCline()?.handleWebviewAskResponse(message.askResponse!, message.text, message.images)
			break
		case "terminalOperation":
			if (message.terminalOperation) {
				provider.getCurrentCline()?.handleTerminalOperation(message.terminalOperation)
			}
			break
		case "clearTask":
			// clear task resets the current session and allows for a new task to be started, if this session is a subtask - it allows the parent task to be resumed
			await provider.finishSubTask(t("common:tasks.canceled"))
			await provider.postStateToWebview()
			break
		case "didShowAnnouncement":
			await updateGlobalState("lastShownAnnouncementId", provider.latestAnnouncementId)
			await provider.postStateToWebview()
			break
		case "selectImages":
			const images = await selectImages()
			await provider.postMessageToWebview({ type: "selectedImages", images })
			break
		case "exportCurrentTask":
			const currentTaskId = provider.getCurrentCline()?.taskId
			if (currentTaskId) {
				provider.exportTaskWithId(currentTaskId)
			}
			break
		case "showTaskWithId":
			provider.showTaskWithId(message.text!)
			break
		case "deleteTaskWithId":
			provider.deleteTaskWithId(message.text!)
			break
		case "deleteMultipleTasksWithIds": {
			const ids = message.ids

			if (Array.isArray(ids)) {
				// Process in batches of 20 (or another reasonable number)
				const batchSize = 20
				const results = []

				// Only log start and end of the operation
				console.log(`Batch deletion started: ${ids.length} tasks total`)

				for (let i = 0; i < ids.length; i += batchSize) {
					const batch = ids.slice(i, i + batchSize)

					const batchPromises = batch.map(async (id) => {
						try {
							await provider.deleteTaskWithId(id)
							return { id, success: true }
						} catch (error) {
							// Keep error logging for debugging purposes
							console.log(
								`Failed to delete task ${id}: ${error instanceof Error ? error.message : String(error)}`,
							)
							return { id, success: false }
						}
					})

					// Process each batch in parallel but wait for completion before starting the next batch
					const batchResults = await Promise.all(batchPromises)
					results.push(...batchResults)

					// Update the UI after each batch to show progress
					await provider.postStateToWebview()
				}

				// Log final results
				const successCount = results.filter((r) => r.success).length
				const failCount = results.length - successCount
				console.log(
					`Batch deletion completed: ${successCount}/${ids.length} tasks successful, ${failCount} tasks failed`,
				)
			}
			break
		}
		case "exportTaskWithId":
			provider.exportTaskWithId(message.text!)
			break
		case "importSettings":
			const { success } = await importSettings({
				providerSettingsManager: provider.providerSettingsManager,
				contextProxy: provider.contextProxy,
				customModesManager: provider.customModesManager,
			})

			if (success) {
				provider.settingsImportedAt = Date.now()
				await provider.postStateToWebview()
				await vscode.window.showInformationMessage(t("common:info.settings_imported"))
			}

			break
		case "exportSettings":
			await exportSettings({
				providerSettingsManager: provider.providerSettingsManager,
				contextProxy: provider.contextProxy,
			})

			break
		case "resetState":
			await provider.resetState()
			break
		case "requestRouterModels":
			const [openRouterModels, requestyModels, glamaModels, unboundModels] = await Promise.all([
				getModels("openrouter"),
				getModels("requesty"),
				getModels("glama"),
				getModels("unbound"),
			])

			provider.postMessageToWebview({
				type: "routerModels",
				routerModels: {
					openrouter: openRouterModels,
					requesty: requestyModels,
					glama: glamaModels,
					unbound: unboundModels,
				},
			})
			break
		case "requestOpenAiModels":
			if (message?.values?.baseUrl && message?.values?.apiKey) {
				const openAiModels = await getOpenAiModels(
					message?.values?.baseUrl,
					message?.values?.apiKey,
					message?.values?.openAiHeaders,
				)

				provider.postMessageToWebview({ type: "openAiModels", openAiModels })
			}

			break
		case "requestOllamaModels":
			const ollamaModels = await getOllamaModels(message.text)
			// TODO: Cache like we do for OpenRouter, etc?
			provider.postMessageToWebview({ type: "ollamaModels", ollamaModels })
			break
		case "requestLmStudioModels":
			const lmStudioModels = await getLmStudioModels(message.text)
			// TODO: Cache like we do for OpenRouter, etc?
			provider.postMessageToWebview({ type: "lmStudioModels", lmStudioModels })
			break
		case "requestVsCodeLmModels":
			const vsCodeLmModels = await getVsCodeLmModels()
			// TODO: Cache like we do for OpenRouter, etc?
			provider.postMessageToWebview({ type: "vsCodeLmModels", vsCodeLmModels })
			break
		case "openImage":
			openImage(message.text!)
			break
		case "openFile":
			openFile(message.text!, message.values as { create?: boolean; content?: string; line?: number })
			break
		case "openMention":
			openMention(message.text)
			break
		case "checkpointDiff":
			const result = checkoutDiffPayloadSchema.safeParse(message.payload)

			if (result.success) {
				await provider.getCurrentCline()?.checkpointDiff(result.data)
			}

			break
		case "checkpointRestore": {
			const result = checkoutRestorePayloadSchema.safeParse(message.payload)

			if (result.success) {
				await provider.cancelTask()

				try {
					await pWaitFor(() => provider.getCurrentCline()?.isInitialized === true, { timeout: 3_000 })
				} catch (error) {
					vscode.window.showErrorMessage(t("common:errors.checkpoint_timeout"))
				}

				try {
					await provider.getCurrentCline()?.checkpointRestore(result.data)
				} catch (error) {
					vscode.window.showErrorMessage(t("common:errors.checkpoint_failed"))
				}
			}

			break
		}
		case "cancelTask":
			await provider.cancelTask()
			break
		case "allowedCommands":
			await provider.context.globalState.update("allowedCommands", message.commands)

			// Also update workspace settings.
			await vscode.workspace
				.getConfiguration("roo-cline")
				.update("allowedCommands", message.commands, vscode.ConfigurationTarget.Global)

			break
		case "openCustomModesSettings": {
			const customModesFilePath = await provider.customModesManager.getCustomModesFilePath()

			if (customModesFilePath) {
				openFile(customModesFilePath)
			}

			break
		}
		case "openMcpSettings": {
<<<<<<< HEAD
			const mcpSettingsFilePath = await provider.getMcpHub()?.getGlobalConfigPath(provider)
=======
			const mcpSettingsFilePath = await provider.getMcpHub()?.getMcpSettingsFilePath()

>>>>>>> 8ab0de3d
			if (mcpSettingsFilePath) {
				openFile(mcpSettingsFilePath)
			}

			break
		}
		case "openProjectMcpSettings": {
			if (!vscode.workspace.workspaceFolders?.length) {
				vscode.window.showErrorMessage(t("common:errors.no_workspace"))
				return
			}

			const workspaceFolder = vscode.workspace.workspaceFolders[0]
			const rooDir = path.join(workspaceFolder.uri.fsPath, ".roo")
			const mcpPath = path.join(rooDir, "mcp.json")

			try {
				await fs.mkdir(rooDir, { recursive: true })
				const exists = await fileExistsAtPath(mcpPath)

				if (!exists) {
					await fs.writeFile(mcpPath, JSON.stringify({ mcpServers: {} }, null, 2))
				}

				await openFile(mcpPath)
			} catch (error) {
				vscode.window.showErrorMessage(t("common:errors.create_mcp_json", { error: `${error}` }))
			}

			break
		}
		case "deleteMcpServer": {
			if (!message.serverName) {
				break
			}

			try {
				provider.log(`Attempting to delete MCP server: ${message.serverName}`)
				await provider.getMcpHub()?.deleteServer(message.serverName, message.source as "global" | "project")
				provider.log(`Successfully deleted MCP server: ${message.serverName}`)
			} catch (error) {
				const errorMessage = error instanceof Error ? error.message : String(error)
				provider.log(`Failed to delete MCP server: ${errorMessage}`)
				// Error messages are already handled by McpHub.deleteServer
			}
			break
		}
		case "restartMcpServer": {
			try {
				await provider.getMcpHub()?.restartConnection(message.text!, message.source as "global" | "project")
			} catch (error) {
				provider.log(
					`Failed to retry connection for ${message.text}: ${JSON.stringify(error, Object.getOwnPropertyNames(error), 2)}`,
				)
			}
			break
		}
		case "toggleToolAlwaysAllow": {
			try {
				await provider
					.getMcpHub()
					?.toggleToolAlwaysAllow(
						message.serverName!,
						message.source as "global" | "project",
						message.toolName!,
						Boolean(message.alwaysAllow),
					)
			} catch (error) {
				provider.log(
					`Failed to toggle auto-approve for tool ${message.toolName}: ${JSON.stringify(error, Object.getOwnPropertyNames(error), 2)}`,
				)
			}
			break
		}
		case "toggleMcpServer": {
			try {
				await provider
					.getMcpHub()
					?.toggleServerDisabled(
						message.serverName!,
						message.disabled!,
						message.source as "global" | "project",
					)
			} catch (error) {
				provider.log(
					`Failed to toggle MCP server ${message.serverName}: ${JSON.stringify(error, Object.getOwnPropertyNames(error), 2)}`,
				)
			}
			break
		}
		case "mcpEnabled":
			const mcpEnabled = message.bool ?? true
			await updateGlobalState("mcpEnabled", mcpEnabled)
			await provider.postStateToWebview()
			break
		case "enableMcpServerCreation":
			await updateGlobalState("enableMcpServerCreation", message.bool ?? true)
			await provider.postStateToWebview()
			break
		case "playSound":
			if (message.audioType) {
				const soundPath = path.join(provider.context.extensionPath, "audio", `${message.audioType}.wav`)
				playSound(soundPath)
			}
			break
		case "soundEnabled":
			const soundEnabled = message.bool ?? true
			await updateGlobalState("soundEnabled", soundEnabled)
			setSoundEnabled(soundEnabled) // Add this line to update the sound utility
			await provider.postStateToWebview()
			break
		case "soundVolume":
			const soundVolume = message.value ?? 0.5
			await updateGlobalState("soundVolume", soundVolume)
			setSoundVolume(soundVolume)
			await provider.postStateToWebview()
			break
		case "ttsEnabled":
			const ttsEnabled = message.bool ?? true
			await updateGlobalState("ttsEnabled", ttsEnabled)
			setTtsEnabled(ttsEnabled) // Add this line to update the tts utility
			await provider.postStateToWebview()
			break
		case "ttsSpeed":
			const ttsSpeed = message.value ?? 1.0
			await updateGlobalState("ttsSpeed", ttsSpeed)
			setTtsSpeed(ttsSpeed)
			await provider.postStateToWebview()
			break
		case "playTts":
			if (message.text) {
				playTts(message.text, {
					onStart: () => provider.postMessageToWebview({ type: "ttsStart", text: message.text }),
					onStop: () => provider.postMessageToWebview({ type: "ttsStop", text: message.text }),
				})
			}
			break
		case "stopTts":
			stopTts()
			break
		case "diffEnabled":
			const diffEnabled = message.bool ?? true
			await updateGlobalState("diffEnabled", diffEnabled)
			await provider.postStateToWebview()
			break
		case "enableCheckpoints":
			const enableCheckpoints = message.bool ?? true
			await updateGlobalState("enableCheckpoints", enableCheckpoints)
			await provider.postStateToWebview()
			break
		case "browserViewportSize":
			const browserViewportSize = message.text ?? "900x600"
			await updateGlobalState("browserViewportSize", browserViewportSize)
			await provider.postStateToWebview()
			break
		case "remoteBrowserHost":
			await updateGlobalState("remoteBrowserHost", message.text)
			await provider.postStateToWebview()
			break
		case "remoteBrowserEnabled":
			// Store the preference in global state
			// remoteBrowserEnabled now means "enable remote browser connection"
			await updateGlobalState("remoteBrowserEnabled", message.bool ?? false)
			// If disabling remote browser connection, clear the remoteBrowserHost
			if (!message.bool) {
				await updateGlobalState("remoteBrowserHost", undefined)
			}
			await provider.postStateToWebview()
			break
		case "testBrowserConnection":
			// If no text is provided, try auto-discovery
			if (!message.text) {
				// Use testBrowserConnection for auto-discovery
				const chromeHostUrl = await discoverChromeHostUrl()

				if (chromeHostUrl) {
					// Send the result back to the webview
					await provider.postMessageToWebview({
						type: "browserConnectionResult",
						success: !!chromeHostUrl,
						text: `Auto-discovered and tested connection to Chrome: ${chromeHostUrl}`,
						values: { endpoint: chromeHostUrl },
					})
				} else {
					await provider.postMessageToWebview({
						type: "browserConnectionResult",
						success: false,
						text: "No Chrome instances found on the network. Make sure Chrome is running with remote debugging enabled (--remote-debugging-port=9222).",
					})
				}
			} else {
				// Test the provided URL
				const customHostUrl = message.text
				const hostIsValid = await tryChromeHostUrl(message.text)

				// Send the result back to the webview
				await provider.postMessageToWebview({
					type: "browserConnectionResult",
					success: hostIsValid,
					text: hostIsValid
						? `Successfully connected to Chrome: ${customHostUrl}`
						: "Failed to connect to Chrome",
				})
			}
			break
		case "fuzzyMatchThreshold":
			await updateGlobalState("fuzzyMatchThreshold", message.value)
			await provider.postStateToWebview()
			break
		case "updateVSCodeSetting": {
			const { setting, value } = message

			if (setting !== undefined && value !== undefined) {
				if (ALLOWED_VSCODE_SETTINGS.has(setting)) {
					await vscode.workspace.getConfiguration().update(setting, value, true)
				} else {
					vscode.window.showErrorMessage(`Cannot update restricted VSCode setting: ${setting}`)
				}
			}

			break
		}
		case "getVSCodeSetting":
			const { setting } = message

			if (setting) {
				try {
					await provider.postMessageToWebview({
						type: "vsCodeSetting",
						setting,
						value: vscode.workspace.getConfiguration().get(setting),
					})
				} catch (error) {
					console.error(`Failed to get VSCode setting ${message.setting}:`, error)

					await provider.postMessageToWebview({
						type: "vsCodeSetting",
						setting,
						error: `Failed to get setting: ${error.message}`,
						value: undefined,
					})
				}
			}

			break
		case "alwaysApproveResubmit":
			await updateGlobalState("alwaysApproveResubmit", message.bool ?? false)
			await provider.postStateToWebview()
			break
		case "requestDelaySeconds":
			await updateGlobalState("requestDelaySeconds", message.value ?? 5)
			await provider.postStateToWebview()
			break
		case "writeDelayMs":
			await updateGlobalState("writeDelayMs", message.value)
			await provider.postStateToWebview()
			break
		case "terminalOutputLineLimit":
			await updateGlobalState("terminalOutputLineLimit", message.value)
			await provider.postStateToWebview()
			break
		case "terminalShellIntegrationTimeout":
			await updateGlobalState("terminalShellIntegrationTimeout", message.value)
			await provider.postStateToWebview()
			if (message.value !== undefined) {
				Terminal.setShellIntegrationTimeout(message.value)
			}
			break
		case "terminalShellIntegrationDisabled":
			await updateGlobalState("terminalShellIntegrationDisabled", message.bool)
			await provider.postStateToWebview()
			if (message.bool !== undefined) {
				Terminal.setShellIntegrationDisabled(message.bool)
			}
			break
		case "terminalCommandDelay":
			await updateGlobalState("terminalCommandDelay", message.value)
			await provider.postStateToWebview()
			if (message.value !== undefined) {
				Terminal.setCommandDelay(message.value)
			}
			break
		case "terminalPowershellCounter":
			await updateGlobalState("terminalPowershellCounter", message.bool)
			await provider.postStateToWebview()
			if (message.bool !== undefined) {
				Terminal.setPowershellCounter(message.bool)
			}
			break
		case "terminalZshClearEolMark":
			await updateGlobalState("terminalZshClearEolMark", message.bool)
			await provider.postStateToWebview()
			if (message.bool !== undefined) {
				Terminal.setTerminalZshClearEolMark(message.bool)
			}
			break
		case "terminalZshOhMy":
			await updateGlobalState("terminalZshOhMy", message.bool)
			await provider.postStateToWebview()
			if (message.bool !== undefined) {
				Terminal.setTerminalZshOhMy(message.bool)
			}
			break
		case "terminalZshP10k":
			await updateGlobalState("terminalZshP10k", message.bool)
			await provider.postStateToWebview()
			if (message.bool !== undefined) {
				Terminal.setTerminalZshP10k(message.bool)
			}
			break
		case "terminalZdotdir":
			await updateGlobalState("terminalZdotdir", message.bool)
			await provider.postStateToWebview()
			if (message.bool !== undefined) {
				Terminal.setTerminalZdotdir(message.bool)
			}
			break
		case "terminalCompressProgressBar":
			await updateGlobalState("terminalCompressProgressBar", message.bool)
			await provider.postStateToWebview()
			if (message.bool !== undefined) {
				Terminal.setCompressProgressBar(message.bool)
			}
			break
		case "mode":
			await provider.handleModeSwitch(message.text as Mode)
			break
		case "updateSupportPrompt":
			try {
				if (Object.keys(message?.values ?? {}).length === 0) {
					return
				}

				const existingPrompts = getGlobalState("customSupportPrompts") ?? {}
				const updatedPrompts = { ...existingPrompts, ...message.values }
				await updateGlobalState("customSupportPrompts", updatedPrompts)
				await provider.postStateToWebview()
			} catch (error) {
				provider.log(
					`Error update support prompt: ${JSON.stringify(error, Object.getOwnPropertyNames(error), 2)}`,
				)
				vscode.window.showErrorMessage(t("common:errors.update_support_prompt"))
			}
			break
		case "resetSupportPrompt":
			try {
				if (!message?.text) {
					return
				}

				const existingPrompts = getGlobalState("customSupportPrompts") ?? {}
				const updatedPrompts = { ...existingPrompts }
				updatedPrompts[message.text] = undefined
				await updateGlobalState("customSupportPrompts", updatedPrompts)
				await provider.postStateToWebview()
			} catch (error) {
				provider.log(
					`Error reset support prompt: ${JSON.stringify(error, Object.getOwnPropertyNames(error), 2)}`,
				)
				vscode.window.showErrorMessage(t("common:errors.reset_support_prompt"))
			}
			break
		case "updatePrompt":
			if (message.promptMode && message.customPrompt !== undefined) {
				const existingPrompts = getGlobalState("customModePrompts") ?? {}
				const updatedPrompts = { ...existingPrompts, [message.promptMode]: message.customPrompt }
				await updateGlobalState("customModePrompts", updatedPrompts)
				const currentState = await provider.getStateToPostToWebview()
				const stateWithPrompts = { ...currentState, customModePrompts: updatedPrompts }
				provider.postMessageToWebview({ type: "state", state: stateWithPrompts })
			}
			break
		case "deleteMessage": {
			const answer = await vscode.window.showInformationMessage(
				t("common:confirmation.delete_message"),
				{ modal: true },
				t("common:confirmation.just_this_message"),
				t("common:confirmation.this_and_subsequent"),
			)

			if (
				(answer === t("common:confirmation.just_this_message") ||
					answer === t("common:confirmation.this_and_subsequent")) &&
				provider.getCurrentCline() &&
				typeof message.value === "number" &&
				message.value
			) {
				const timeCutoff = message.value - 1000 // 1 second buffer before the message to delete

				const messageIndex = provider
					.getCurrentCline()!
					.clineMessages.findIndex((msg) => msg.ts && msg.ts >= timeCutoff)

				const apiConversationHistoryIndex = provider
					.getCurrentCline()
					?.apiConversationHistory.findIndex((msg) => msg.ts && msg.ts >= timeCutoff)

				if (messageIndex !== -1) {
					const { historyItem } = await provider.getTaskWithId(provider.getCurrentCline()!.taskId)

					if (answer === t("common:confirmation.just_this_message")) {
						// Find the next user message first
						const nextUserMessage = provider
							.getCurrentCline()!
							.clineMessages.slice(messageIndex + 1)
							.find((msg) => msg.type === "say" && msg.say === "user_feedback")

						// Handle UI messages
						if (nextUserMessage) {
							// Find absolute index of next user message
							const nextUserMessageIndex = provider
								.getCurrentCline()!
								.clineMessages.findIndex((msg) => msg === nextUserMessage)

							// Keep messages before current message and after next user message
							await provider
								.getCurrentCline()!
								.overwriteClineMessages([
									...provider.getCurrentCline()!.clineMessages.slice(0, messageIndex),
									...provider.getCurrentCline()!.clineMessages.slice(nextUserMessageIndex),
								])
						} else {
							// If no next user message, keep only messages before current message
							await provider
								.getCurrentCline()!
								.overwriteClineMessages(
									provider.getCurrentCline()!.clineMessages.slice(0, messageIndex),
								)
						}

						// Handle API messages
						if (apiConversationHistoryIndex !== -1) {
							if (nextUserMessage && nextUserMessage.ts) {
								// Keep messages before current API message and after next user message
								await provider
									.getCurrentCline()!
									.overwriteApiConversationHistory([
										...provider
											.getCurrentCline()!
											.apiConversationHistory.slice(0, apiConversationHistoryIndex),
										...provider
											.getCurrentCline()!
											.apiConversationHistory.filter(
												(msg) => msg.ts && msg.ts >= nextUserMessage.ts,
											),
									])
							} else {
								// If no next user message, keep only messages before current API message
								await provider
									.getCurrentCline()!
									.overwriteApiConversationHistory(
										provider
											.getCurrentCline()!
											.apiConversationHistory.slice(0, apiConversationHistoryIndex),
									)
							}
						}
					} else if (answer === t("common:confirmation.this_and_subsequent")) {
						// Delete this message and all that follow
						await provider
							.getCurrentCline()!
							.overwriteClineMessages(provider.getCurrentCline()!.clineMessages.slice(0, messageIndex))
						if (apiConversationHistoryIndex !== -1) {
							await provider
								.getCurrentCline()!
								.overwriteApiConversationHistory(
									provider
										.getCurrentCline()!
										.apiConversationHistory.slice(0, apiConversationHistoryIndex),
								)
						}
					}

					await provider.initClineWithHistoryItem(historyItem)
				}
			}
			break
		}
		case "screenshotQuality":
			await updateGlobalState("screenshotQuality", message.value)
			await provider.postStateToWebview()
			break
		case "maxOpenTabsContext":
			const tabCount = Math.min(Math.max(0, message.value ?? 20), 500)
			await updateGlobalState("maxOpenTabsContext", tabCount)
			await provider.postStateToWebview()
			break
		case "maxWorkspaceFiles":
			const fileCount = Math.min(Math.max(0, message.value ?? 200), 500)
			await updateGlobalState("maxWorkspaceFiles", fileCount)
			await provider.postStateToWebview()
			break
		case "browserToolEnabled":
			await updateGlobalState("browserToolEnabled", message.bool ?? true)
			await provider.postStateToWebview()
			break
		case "language":
			changeLanguage(message.text ?? "en")
			await updateGlobalState("language", message.text as Language)
			await provider.postStateToWebview()
			break
		case "showRooIgnoredFiles":
			await updateGlobalState("showRooIgnoredFiles", message.bool ?? true)
			await provider.postStateToWebview()
			break
		case "maxReadFileLine":
			await updateGlobalState("maxReadFileLine", message.value)
			await provider.postStateToWebview()
			break
		case "setHistoryPreviewCollapsed": // Add the new case handler
			await updateGlobalState("historyPreviewCollapsed", message.bool ?? false)
			// No need to call postStateToWebview here as the UI already updated optimistically
			break
		case "toggleApiConfigPin":
			if (message.text) {
				const currentPinned = getGlobalState("pinnedApiConfigs") ?? {}
				const updatedPinned: Record<string, boolean> = { ...currentPinned }

				if (currentPinned[message.text]) {
					delete updatedPinned[message.text]
				} else {
					updatedPinned[message.text] = true
				}

				await updateGlobalState("pinnedApiConfigs", updatedPinned)
				await provider.postStateToWebview()
			}
			break
		case "enhancementApiConfigId":
			await updateGlobalState("enhancementApiConfigId", message.text)
			await provider.postStateToWebview()
			break
		case "autoApprovalEnabled":
			await updateGlobalState("autoApprovalEnabled", message.bool ?? false)
			await provider.postStateToWebview()
			break
		case "enhancePrompt":
			if (message.text) {
				try {
					const { apiConfiguration, customSupportPrompts, listApiConfigMeta, enhancementApiConfigId } =
						await provider.getState()

					// Try to get enhancement config first, fall back to current config
					let configToUse: ApiConfiguration = apiConfiguration
					if (enhancementApiConfigId) {
						const config = listApiConfigMeta?.find((c: ApiConfigMeta) => c.id === enhancementApiConfigId)
						if (config?.name) {
							const loadedConfig = await provider.providerSettingsManager.loadConfig(config.name)
							if (loadedConfig.apiProvider) {
								configToUse = loadedConfig
							}
						}
					}

					const enhancedPrompt = await singleCompletionHandler(
						configToUse,
						supportPrompt.create(
							"ENHANCE",
							{
								userInput: message.text,
							},
							customSupportPrompts,
						),
					)

					// Capture telemetry for prompt enhancement
					const currentCline = provider.getCurrentCline()
					telemetryService.capturePromptEnhanced(currentCline?.taskId)

					await provider.postMessageToWebview({
						type: "enhancedPrompt",
						text: enhancedPrompt,
					})
				} catch (error) {
					provider.log(
						`Error enhancing prompt: ${JSON.stringify(error, Object.getOwnPropertyNames(error), 2)}`,
					)
					vscode.window.showErrorMessage(t("common:errors.enhance_prompt"))
					await provider.postMessageToWebview({
						type: "enhancedPrompt",
					})
				}
			}
			break
		case "getSystemPrompt":
			try {
				const systemPrompt = await generateSystemPrompt(provider, message)

				await provider.postMessageToWebview({
					type: "systemPrompt",
					text: systemPrompt,
					mode: message.mode,
				})
			} catch (error) {
				provider.log(
					`Error getting system prompt:  ${JSON.stringify(error, Object.getOwnPropertyNames(error), 2)}`,
				)
				vscode.window.showErrorMessage(t("common:errors.get_system_prompt"))
			}
			break
		case "copySystemPrompt":
			try {
				const systemPrompt = await generateSystemPrompt(provider, message)

				await vscode.env.clipboard.writeText(systemPrompt)
				await vscode.window.showInformationMessage(t("common:info.clipboard_copy"))
			} catch (error) {
				provider.log(
					`Error getting system prompt:  ${JSON.stringify(error, Object.getOwnPropertyNames(error), 2)}`,
				)
				vscode.window.showErrorMessage(t("common:errors.get_system_prompt"))
			}
			break
		case "searchCommits": {
			const cwd = provider.cwd
			if (cwd) {
				try {
					const commits = await searchCommits(message.query || "", cwd)
					await provider.postMessageToWebview({
						type: "commitSearchResults",
						commits,
					})
				} catch (error) {
					provider.log(
						`Error searching commits: ${JSON.stringify(error, Object.getOwnPropertyNames(error), 2)}`,
					)
					vscode.window.showErrorMessage(t("common:errors.search_commits"))
				}
			}
			break
		}
		case "searchFiles": {
			const workspacePath = getWorkspacePath()

			if (!workspacePath) {
				// Handle case where workspace path is not available
				await provider.postMessageToWebview({
					type: "fileSearchResults",
					results: [],
					requestId: message.requestId,
					error: "No workspace path available",
				})
				break
			}
			try {
				// Call file search service with query from message
				const results = await searchWorkspaceFiles(
					message.query || "",
					workspacePath,
					20, // Use default limit, as filtering is now done in the backend
				)

				// Send results back to webview
				await provider.postMessageToWebview({
					type: "fileSearchResults",
					results,
					requestId: message.requestId,
				})
			} catch (error) {
				const errorMessage = error instanceof Error ? error.message : String(error)

				// Send error response to webview
				await provider.postMessageToWebview({
					type: "fileSearchResults",
					results: [],
					error: errorMessage,
					requestId: message.requestId,
				})
			}
			break
		}
		case "saveApiConfiguration":
			if (message.text && message.apiConfiguration) {
				try {
					await provider.providerSettingsManager.saveConfig(message.text, message.apiConfiguration)
					const listApiConfig = await provider.providerSettingsManager.listConfig()
					await updateGlobalState("listApiConfigMeta", listApiConfig)
				} catch (error) {
					provider.log(
						`Error save api configuration: ${JSON.stringify(error, Object.getOwnPropertyNames(error), 2)}`,
					)
					vscode.window.showErrorMessage(t("common:errors.save_api_config"))
				}
			}
			break
		case "upsertApiConfiguration":
			if (message.text && message.apiConfiguration) {
				await provider.upsertApiConfiguration(message.text, message.apiConfiguration)
			}
			break
		case "renameApiConfiguration":
			if (message.values && message.apiConfiguration) {
				try {
					const { oldName, newName } = message.values

					if (oldName === newName) {
						break
					}

					// Load the old configuration to get its ID
					const oldConfig = await provider.providerSettingsManager.loadConfig(oldName)

					// Create a new configuration with the same ID
					const newConfig = {
						...message.apiConfiguration,
						id: oldConfig.id, // Preserve the ID
					}

					// Save with the new name but same ID
					await provider.providerSettingsManager.saveConfig(newName, newConfig)
					await provider.providerSettingsManager.deleteConfig(oldName)

					const listApiConfig = await provider.providerSettingsManager.listConfig()

					// Update listApiConfigMeta first to ensure UI has latest data
					await updateGlobalState("listApiConfigMeta", listApiConfig)
					await updateGlobalState("currentApiConfigName", newName)

					await provider.postStateToWebview()
				} catch (error) {
					provider.log(
						`Error rename api configuration: ${JSON.stringify(error, Object.getOwnPropertyNames(error), 2)}`,
					)
					vscode.window.showErrorMessage(t("common:errors.rename_api_config"))
				}
			}
			break
		case "loadApiConfiguration":
			if (message.text) {
				try {
					const apiConfig = await provider.providerSettingsManager.loadConfig(message.text)
					const listApiConfig = await provider.providerSettingsManager.listConfig()

					await Promise.all([
						updateGlobalState("listApiConfigMeta", listApiConfig),
						updateGlobalState("currentApiConfigName", message.text),
						provider.updateApiConfiguration(apiConfig),
					])

					await provider.postStateToWebview()
				} catch (error) {
					provider.log(
						`Error load api configuration: ${JSON.stringify(error, Object.getOwnPropertyNames(error), 2)}`,
					)
					vscode.window.showErrorMessage(t("common:errors.load_api_config"))
				}
			}
			break
		case "loadApiConfigurationById":
			if (message.text) {
				try {
					const { config: apiConfig, name } = await provider.providerSettingsManager.loadConfigById(
						message.text,
					)
					const listApiConfig = await provider.providerSettingsManager.listConfig()

					await Promise.all([
						updateGlobalState("listApiConfigMeta", listApiConfig),
						updateGlobalState("currentApiConfigName", name),
						provider.updateApiConfiguration(apiConfig),
					])

					await provider.postStateToWebview()
				} catch (error) {
					provider.log(
						`Error load api configuration by ID: ${JSON.stringify(error, Object.getOwnPropertyNames(error), 2)}`,
					)
					vscode.window.showErrorMessage(t("common:errors.load_api_config"))
				}
			}
			break
		case "deleteApiConfiguration":
			if (message.text) {
				const answer = await vscode.window.showInformationMessage(
					t("common:confirmation.delete_config_profile"),
					{ modal: true },
					t("common:answers.yes"),
				)

				if (answer !== t("common:answers.yes")) {
					break
				}

				try {
					await provider.providerSettingsManager.deleteConfig(message.text)
					const listApiConfig = await provider.providerSettingsManager.listConfig()

					// Update listApiConfigMeta first to ensure UI has latest data
					await updateGlobalState("listApiConfigMeta", listApiConfig)

					// If this was the current config, switch to first available
					const currentApiConfigName = getGlobalState("currentApiConfigName")

					if (message.text === currentApiConfigName && listApiConfig?.[0]?.name) {
						const apiConfig = await provider.providerSettingsManager.loadConfig(listApiConfig[0].name)
						await Promise.all([
							updateGlobalState("currentApiConfigName", listApiConfig[0].name),
							provider.updateApiConfiguration(apiConfig),
						])
					}

					await provider.postStateToWebview()
				} catch (error) {
					provider.log(
						`Error delete api configuration: ${JSON.stringify(error, Object.getOwnPropertyNames(error), 2)}`,
					)
					vscode.window.showErrorMessage(t("common:errors.delete_api_config"))
				}
			}
			break
		case "getListApiConfiguration":
			try {
				const listApiConfig = await provider.providerSettingsManager.listConfig()
				await updateGlobalState("listApiConfigMeta", listApiConfig)
				provider.postMessageToWebview({ type: "listApiConfig", listApiConfig })
			} catch (error) {
				provider.log(
					`Error get list api configuration: ${JSON.stringify(error, Object.getOwnPropertyNames(error), 2)}`,
				)
				vscode.window.showErrorMessage(t("common:errors.list_api_config"))
			}
			break
		case "updateExperimental": {
			if (!message.values) {
				break
			}

			const updatedExperiments = {
				...(getGlobalState("experiments") ?? experimentDefault),
				...message.values,
			}

			await updateGlobalState("experiments", updatedExperiments)

			await provider.postStateToWebview()
			break
		}
		case "updateMcpTimeout":
			if (message.serverName && typeof message.timeout === "number") {
				try {
					await provider
						.getMcpHub()
						?.updateServerTimeout(
							message.serverName,
							message.timeout,
							message.source as "global" | "project",
						)
				} catch (error) {
					provider.log(
						`Failed to update timeout for ${message.serverName}: ${JSON.stringify(error, Object.getOwnPropertyNames(error), 2)}`,
					)
					vscode.window.showErrorMessage(t("common:errors.update_server_timeout"))
				}
			}
			break
		case "updateCustomMode":
			if (message.modeConfig) {
				await provider.customModesManager.updateCustomMode(message.modeConfig.slug, message.modeConfig)
				// Update state after saving the mode
				const customModes = await provider.customModesManager.getCustomModes()
				await updateGlobalState("customModes", customModes)
				await updateGlobalState("mode", message.modeConfig.slug)
				await provider.postStateToWebview()
			}
			break
		case "deleteCustomMode":
			if (message.slug) {
				const answer = await vscode.window.showInformationMessage(
					t("common:confirmation.delete_custom_mode"),
					{ modal: true },
					t("common:answers.yes"),
				)

				if (answer !== t("common:answers.yes")) {
					break
				}

				await provider.customModesManager.deleteCustomMode(message.slug)
				// Switch back to default mode after deletion
				await updateGlobalState("mode", defaultModeSlug)
				await provider.postStateToWebview()
			}
			break
		case "humanRelayResponse":
			if (message.requestId && message.text) {
				vscode.commands.executeCommand("roo-cline.handleHumanRelayResponse", {
					requestId: message.requestId,
					text: message.text,
					cancelled: false,
				})
			}
			break

		case "humanRelayCancel":
			if (message.requestId) {
				vscode.commands.executeCommand("roo-cline.handleHumanRelayResponse", {
					requestId: message.requestId,
					cancelled: true,
				})
			}
			break

		case "telemetrySetting": {
			const telemetrySetting = message.text as TelemetrySetting
			await updateGlobalState("telemetrySetting", telemetrySetting)
			const isOptedIn = telemetrySetting === "enabled"
			telemetryService.updateTelemetryState(isOptedIn)
			await provider.postStateToWebview()
			break
		}
	}
}<|MERGE_RESOLUTION|>--- conflicted
+++ resolved
@@ -387,12 +387,7 @@
 			break
 		}
 		case "openMcpSettings": {
-<<<<<<< HEAD
 			const mcpSettingsFilePath = await provider.getMcpHub()?.getGlobalConfigPath(provider)
-=======
-			const mcpSettingsFilePath = await provider.getMcpHub()?.getMcpSettingsFilePath()
-
->>>>>>> 8ab0de3d
 			if (mcpSettingsFilePath) {
 				openFile(mcpSettingsFilePath)
 			}
